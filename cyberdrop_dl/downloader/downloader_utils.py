import shutil
from base64 import b64encode
from enum import IntEnum
from http import HTTPStatus
from pathlib import Path

from cyberdrop_dl.base_functions.base_functions import FILE_FORMATS
from cyberdrop_dl.base_functions.data_classes import MediaItem


<<<<<<< HEAD
class CloudflareHTTPStatus(IntEnum):
=======
class CustomHTTPStatus(IntEnum):
>>>>>>> a1956122
    WEB_SERVER_IS_DOWN = 521
    IM_A_TEAPOT = 418



async def allowed_filetype(media: MediaItem, block_images: bool, block_video: bool, block_audio: bool, block_other: bool):
    """Checks whether the enclosed file is allowed to be downloaded"""
    ext = media.ext
    if block_images and ext in FILE_FORMATS["Images"]:
        return False
    if block_video and ext in FILE_FORMATS["Videos"]:
        return False
    if block_audio and ext in FILE_FORMATS["Audio"]:
        return False
    if block_other and ext not in (FILE_FORMATS["Images"] | FILE_FORMATS["Videos"] | FILE_FORMATS["Audio"]):
        return False
    return True


async def basic_auth(username, password):
    token = b64encode(f"{username}:{password}".encode('utf-8')).decode("ascii")
    return f'Basic {token}'


async def check_free_space(required_space_gb: int, download_directory: Path) -> bool:
    """Checks if there is enough free space on the drive to continue operating"""
    free_space = shutil.disk_usage(download_directory.parent).free
    free_space_gb = free_space / 1024 ** 3
    return free_space_gb >= required_space_gb


async def is_4xx_client_error(status_code: int) -> bool:
    """Checks whether the HTTP status code is 4xx client error"""
    return HTTPStatus.BAD_REQUEST <= status_code < HTTPStatus.INTERNAL_SERVER_ERROR<|MERGE_RESOLUTION|>--- conflicted
+++ resolved
@@ -8,14 +8,9 @@
 from cyberdrop_dl.base_functions.data_classes import MediaItem
 
 
-<<<<<<< HEAD
-class CloudflareHTTPStatus(IntEnum):
-=======
 class CustomHTTPStatus(IntEnum):
->>>>>>> a1956122
     WEB_SERVER_IS_DOWN = 521
     IM_A_TEAPOT = 418
-
 
 
 async def allowed_filetype(media: MediaItem, block_images: bool, block_video: bool, block_audio: bool, block_other: bool):
